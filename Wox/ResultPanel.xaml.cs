﻿using System;
using System.Collections;
using System.Collections.Generic;
using System.Collections.ObjectModel;
using System.Diagnostics;
using System.Windows;
using System.Windows.Controls;
using System.Windows.Input;
using System.Windows.Media;
using System.Linq;
using System.Runtime.Remoting.Contexts;
using Wox.Core.UserSettings;
using Wox.Helper;
using Wox.Plugin;
using Wox.Storage;

namespace Wox
{
    [Synchronization]
    public partial class ResultPanel : UserControl
    {
        public event Action<Result> LeftMouseClickEvent;
        public event Action<Result> RightMouseClickEvent;
        public event Action<Result, IDataObject, DragEventArgs> ItemDropEvent;
<<<<<<< HEAD
        private readonly ListBoxItems _results; //todo, for better performance, override the default linear search
=======
        private readonly ListBoxItems _results;
>>>>>>> 3f607234
        private readonly object _resultsUpdateLock = new object();

        protected virtual void OnRightMouseClick(Result result)
        {
            Action<Result> handler = RightMouseClickEvent;
            if (handler != null) handler(result);
        }

        protected virtual void OnLeftMouseClick(Result result)
        {
            Action<Result> handler = LeftMouseClickEvent;
            if (handler != null) handler(result);
        }


        public int MaxResultsToShow { get { return UserSettingStorage.Instance.MaxResultsToShow * 50; } }

<<<<<<< HEAD
        internal void RemoveResultsFor(PluginPair plugin)
        {
            lock (_resultsUpdateLock)
            {
                _results.RemoveAll(r => r.PluginID == plugin.Metadata.ID);
            }
        }

        internal void RemoveResultsExcept(PluginPair plugin)
        {
            lock (_resultsUpdateLock)
            {
                _results.RemoveAll(r => r.PluginID != plugin.Metadata.ID);
            }
        }




        public void AddResults(List<Result> newResults)
=======
        internal void RemoveResultsFor(PluginMetadata metadata)
>>>>>>> 3f607234
        {
            lock (_resultsUpdateLock)
            {
<<<<<<< HEAD
                lock (_resultsUpdateLock)
                {
                    var pluginId = newResults[0].PluginID;
                    var oldResults = _results.Where(r => r.PluginID == pluginId).ToList();
                    // intersection of A (old results) and B (new newResults)
                    var intersection = oldResults.Intersect(newResults).ToList();
=======
                _results.RemoveAll(r => r.PluginID == metadata.ID);
            }
        }
>>>>>>> 3f607234

        internal void RemoveResultsExcept(PluginMetadata metadata)
        {
            lock (_resultsUpdateLock)
            {
                _results.RemoveAll(r => r.PluginID != metadata.ID);
            }
        }

        public void AddResults(List<Result> newResults, string resultId)
        {
            lock (_resultsUpdateLock)
            {
                var resultCopy = _results.ToList();
                var oldResults = resultCopy.Where(r => r.PluginID == resultId).ToList();
                // intersection of A (old results) and B (new newResults)
                var intersection = oldResults.Intersect(newResults).ToList();
                // remove result of relative complement of B in A
                foreach (var result in oldResults.Except(intersection))
                {
                    resultCopy.Remove(result);
                }

                // update scores
                foreach (var result in newResults)
                {
                    if (IsTopMostResult(result))
                    {
                        result.Score = int.MaxValue;
                    }
                }

                // update index for result in intersection of A and B
                foreach (var result in intersection)
                {
                    int oldIndex = resultCopy.IndexOf(result);
                    int oldScore = resultCopy[oldIndex].Score;
                    if (result.Score != oldScore)
                    {
                        int newIndex = InsertIndexOf(result.Score, resultCopy);
                        if (newIndex != oldIndex)
                        {
                            var item = resultCopy[oldIndex];
                            resultCopy.RemoveAt(oldIndex);
                            resultCopy.Insert(newIndex, item);
                        }
                    }
                }

                // insert result in relative complement of A in B
                foreach (var result in newResults.Except(intersection))
                {
                    int newIndex = InsertIndexOf(result.Score, resultCopy);
                    resultCopy.Insert(newIndex, result);
                }

                // update UI in one run, so it can avoid UI flickering
                _results.Update(resultCopy);

                lbResults.Margin = lbResults.Items.Count > 0 ? new Thickness { Top = 8 } : new Thickness { Top = 0 };
                SelectFirst();
            }
        }

        private bool IsTopMostResult(Result result)
        {
            return TopMostRecordStorage.Instance.IsTopMost(result);
        }

        private int InsertIndexOf(int newScore, IList<Result> list)
        {
            int index = 0;
            for (; index < list.Count; index++)
            {
                var result = list[index];
                if (newScore > result.Score)
                {
                    break;
                }
            }
            return index;
        }

        public void SelectNext()
        {
            int index = lbResults.SelectedIndex;
            if (index == lbResults.Items.Count - 1)
            {
                index = -1;
            }
            Select(index + 1);
        }

        public void SelectPrev()
        {
            int index = lbResults.SelectedIndex;
            if (index == 0)
            {
                index = lbResults.Items.Count;
            }
            Select(index - 1);
        }

        private void SelectFirst()
        {
            Select(0);
        }

        private void Select(int index)
        {
            if (index >= 0 && index < lbResults.Items.Count)
            {
                lbResults.SelectedItem = lbResults.Items.GetItemAt(index);
            }
        }

        public List<Result> GetVisibleResults()
        {
            List<Result> visibleElements = new List<Result>();
            VirtualizingStackPanel virtualizingStackPanel = GetInnerStackPanel(lbResults);
            for (int i = (int)virtualizingStackPanel.VerticalOffset; i <= virtualizingStackPanel.VerticalOffset + virtualizingStackPanel.ViewportHeight; i++)
            {
                ListBoxItem item = lbResults.ItemContainerGenerator.ContainerFromIndex(i) as ListBoxItem;
                if (item != null)
                {
                    visibleElements.Add(item.DataContext as Result);
                }
            }
            return visibleElements;
        }

        private void UpdateItemNumber()
        {
            //VirtualizingStackPanel virtualizingStackPanel = GetInnerStackPanel(lbResults);
            //int index = 0;
            //for (int i = (int)virtualizingStackPanel.VerticalOffset; i <= virtualizingStackPanel.VerticalOffset + virtualizingStackPanel.ViewportHeight; i++)
            //{
            //    index++;
            //    ListBoxItem item = lbResults.ItemContainerGenerator.ContainerFromIndex(i) as ListBoxItem;
            //    if (item != null)
            //    {
            //        ContentPresenter myContentPresenter = FindVisualChild<ContentPresenter>(item);
            //        if (myContentPresenter != null)
            //        {
            //            DataTemplate dataTemplate = myContentPresenter.ContentTemplate;
            //            TextBlock tbItemNumber = (TextBlock)dataTemplate.FindName("tbItemNumber", myContentPresenter);
            //            tbItemNumber.Text = index.ToString();
            //        }
            //    }
            //}
        }

        private childItem FindVisualChild<childItem>(DependencyObject obj) where childItem : DependencyObject
        {
            for (int i = 0; i < VisualTreeHelper.GetChildrenCount(obj); i++)
            {
                DependencyObject child = VisualTreeHelper.GetChild(obj, i);
                if (child != null && child is childItem)
                    return (childItem)child;
                else
                {
                    childItem childOfChild = FindVisualChild<childItem>(child);
                    if (childOfChild != null)
                        return childOfChild;
                }
            }
            return null;
        }

        private VirtualizingStackPanel GetInnerStackPanel(FrameworkElement element)
        {
            for (int i = 0; i < VisualTreeHelper.GetChildrenCount(element); i++)
            {
                var child = VisualTreeHelper.GetChild(element, i) as FrameworkElement;

                if (child == null) continue;

                if (child is VirtualizingStackPanel) return child as VirtualizingStackPanel;

                var panel = GetInnerStackPanel(child);

                if (panel != null)
                    return panel;
            }

            return null;

        }

        public Result GetActiveResult()
        {
            int index = lbResults.SelectedIndex;
            if (index < 0) return null;

            return lbResults.Items[index] as Result;
        }

        public ResultPanel()
        {
            InitializeComponent();
            _results = new ListBoxItems();
            lbResults.ItemsSource = _results;
        }

        public void Clear()
        {
            lock (_resultsUpdateLock)
            {
                _results.Clear();
                lbResults.Margin = new Thickness { Top = 0 };
            }
        }

        private void lbResults_SelectionChanged(object sender, SelectionChangedEventArgs e)
        {
            if (e.AddedItems.Count > 0 && e.AddedItems[0] != null)
            {
                lbResults.ScrollIntoView(e.AddedItems[0]);
                Dispatcher.DelayInvoke("UpdateItemNumber", () =>
                {
                    UpdateItemNumber();
                }, TimeSpan.FromMilliseconds(3));
            }
        }

        private void LbResults_OnPreviewMouseDown(object sender, MouseButtonEventArgs e)
        {
            var item = ItemsControl.ContainerFromElement(lbResults, e.OriginalSource as DependencyObject) as ListBoxItem;
            if (item != null && e.ChangedButton == MouseButton.Left)
            {
                OnLeftMouseClick(item.DataContext as Result);
            }
            if (item != null && e.ChangedButton == MouseButton.Right)
            {
                OnRightMouseClick(item.DataContext as Result);
            }
        }

        public void SelectNextPage()
        {
            int index = lbResults.SelectedIndex;
            index += 5;
            if (index >= lbResults.Items.Count)
            {
                index = lbResults.Items.Count - 1;
            }
            Select(index);
        }

        public void SelectPrevPage()
        {
            int index = lbResults.SelectedIndex;
            index -= 5;
            if (index < 0)
            {
                index = 0;
            }
            Select(index);
        }

        private void ListBoxItem_OnDrop(object sender, DragEventArgs e)
        {
            var item = ItemsControl.ContainerFromElement(lbResults, e.OriginalSource as DependencyObject) as ListBoxItem;
            if (item != null)
            {
                OnItemDropEvent(item.DataContext as Result, e.Data, e);
            }
        }

        protected virtual void OnItemDropEvent(Result obj, IDataObject data, DragEventArgs e)
        {
            var handler = ItemDropEvent;
            if (handler != null) handler(obj, data, e);
        }
    }
}<|MERGE_RESOLUTION|>--- conflicted
+++ resolved
@@ -22,11 +22,7 @@
         public event Action<Result> LeftMouseClickEvent;
         public event Action<Result> RightMouseClickEvent;
         public event Action<Result, IDataObject, DragEventArgs> ItemDropEvent;
-<<<<<<< HEAD
-        private readonly ListBoxItems _results; //todo, for better performance, override the default linear search
-=======
         private readonly ListBoxItems _results;
->>>>>>> 3f607234
         private readonly object _resultsUpdateLock = new object();
 
         protected virtual void OnRightMouseClick(Result result)
@@ -44,45 +40,13 @@
 
         public int MaxResultsToShow { get { return UserSettingStorage.Instance.MaxResultsToShow * 50; } }
 
-<<<<<<< HEAD
-        internal void RemoveResultsFor(PluginPair plugin)
+        internal void RemoveResultsFor(PluginMetadata metadata)
         {
             lock (_resultsUpdateLock)
             {
-                _results.RemoveAll(r => r.PluginID == plugin.Metadata.ID);
-            }
-        }
-
-        internal void RemoveResultsExcept(PluginPair plugin)
-        {
-            lock (_resultsUpdateLock)
-            {
-                _results.RemoveAll(r => r.PluginID != plugin.Metadata.ID);
-            }
-        }
-
-
-
-
-        public void AddResults(List<Result> newResults)
-=======
-        internal void RemoveResultsFor(PluginMetadata metadata)
->>>>>>> 3f607234
-        {
-            lock (_resultsUpdateLock)
-            {
-<<<<<<< HEAD
-                lock (_resultsUpdateLock)
-                {
-                    var pluginId = newResults[0].PluginID;
-                    var oldResults = _results.Where(r => r.PluginID == pluginId).ToList();
-                    // intersection of A (old results) and B (new newResults)
-                    var intersection = oldResults.Intersect(newResults).ToList();
-=======
                 _results.RemoveAll(r => r.PluginID == metadata.ID);
             }
         }
->>>>>>> 3f607234
 
         internal void RemoveResultsExcept(PluginMetadata metadata)
         {
